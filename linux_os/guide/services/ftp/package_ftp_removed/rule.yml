documentation_complete: true

<<<<<<< HEAD
prodtype: openeuler2203,rhel9
=======
prodtype: rhel7,rhel9
>>>>>>> 4dca425e

title: 'Remove ftp Package'

description: |-
    FTP (File Transfer Protocol) is a traditional and widely used standard tool for
    transferring files between a server and clients over a network, especially where no
    authentication is necessary (permits anonymous users to connect to a server).
    <br/>
    {{{ describe_package_remove(package="ftp") }}}

rationale: |-
    FTP does not protect the confidentiality of data or authentication credentials. It
    is recommended SFTP be used if file transfer is required. Unless there is a need
    to run the system as a FTP server (for example, to allow anonymous downloads), it is
    recommended that the package be removed to reduce the potential attack surface.

severity: low

identifiers:
    cce@rhel7: CCE-90757-6
    cce@rhel9: CCE-86075-9

references:
    cis@rhel7: 2.3.1
    cis@rhel9: 2.3.4
    pcidss4: '2.2.4'

ocil: '{{{ describe_package_remove(package="ftp") }}}'

template:
    name: package_removed
    vars:
        pkgname: ftp<|MERGE_RESOLUTION|>--- conflicted
+++ resolved
@@ -1,10 +1,6 @@
 documentation_complete: true
 
-<<<<<<< HEAD
-prodtype: openeuler2203,rhel9
-=======
-prodtype: rhel7,rhel9
->>>>>>> 4dca425e
+prodtype: openeuler2203,rhel7,rhel9
 
 title: 'Remove ftp Package'
 

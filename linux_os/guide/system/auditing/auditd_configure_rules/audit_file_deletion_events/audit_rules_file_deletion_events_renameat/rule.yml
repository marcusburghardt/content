--- conflicted
+++ resolved
@@ -28,11 +28,7 @@
     cce@rhel7: CCE-80413-8
     cce@rhel8: CCE-80704-0
     cce@rhel9: CCE-83756-7
-<<<<<<< HEAD
-    cce@rhcos4: CCE-82576-0
     cce@sle15: CCE-85769-8
-=======
->>>>>>> 8ace85e2
 
 references:
     cis-csc: 1,11,12,13,14,15,16,19,2,3,4,5,6,7,8,9
